extern crate junit_report;
extern crate serde;

use junit_report::*;
use serde::{Deserialize, Serialize};
use std::collections::BTreeSet;
use std::env;
use std::io::*;

const SYSTEM_OUT_MAX_LEN: usize = 65536;

#[derive(Serialize, Deserialize, Debug, PartialEq, Eq)]
struct SuiteResults {
    passed: usize,
    failed: usize,
}

#[derive(Serialize, Deserialize, Debug, PartialEq, Eq)]
#[serde(tag = "event")]
enum SuiteEvent {
    #[serde(rename = "started")]
    Started { test_count: usize },
    #[serde(rename = "ok")]
    Ok {
        #[serde(flatten)]
        results: SuiteResults,
    },
    #[serde(rename = "failed")]
    Failed {
        #[serde(flatten)]
        results: SuiteResults,
    },
}

#[derive(Serialize, Deserialize, Debug, PartialEq, Eq)]
#[serde(tag = "event")]
enum TestEvent {
    #[serde(rename = "started")]
    Started { name: String },
    #[serde(rename = "ok")]
    Ok { name: String },
    #[serde(rename = "failed")]
    Failed {
        name: String,
        stdout: Option<String>,
        stderr: Option<String>,
    },
    #[serde(rename = "ignored")]
    Ignored { name: String },
    #[serde(rename = "timeout")]
    Timeout { name: String },
}

#[derive(Serialize, Deserialize, Debug, PartialEq)]
#[serde(untagged)]
enum Event {
    #[serde(rename = "suite")]
    Suite {
        #[serde(flatten)]
        event: SuiteEvent,
    },
    #[serde(rename = "test")]
    TestStringTime {
        #[serde(flatten)]
        event: TestEvent,
        duration: Option<f64>,
        exec_time: Option<String>,
    },
    #[serde(rename = "test")]
    TestFloatTime {
        #[serde(flatten)]
        event: TestEvent,
        duration: Option<f64>,
        exec_time: Option<f64>,
    },
}

impl Event {
    fn get_duration(&self) -> Duration {
        match &self {
            Event::Suite { event: _ } => panic!(),
            Event::TestStringTime {
                event: _,
                duration,
                exec_time,
            } => {
                let duration_ns = match (duration, exec_time) {
                    (_, Some(s)) => {
                        assert_eq!(s.chars().last(), Some('s'));
                        let seconds_chars = &(s[0..(s.len() - 1)]);
                        let seconds = seconds_chars.parse::<f64>().unwrap();
                        (seconds * 1_000_000_000.0) as i64
                    }
                    (Some(ms), None) => (ms * 1_000_000.0) as i64,
                    (None, None) => 0,
                };

                Duration::nanoseconds(duration_ns)
            },
            Event::TestFloatTime {
                event: _,
                duration,
                exec_time,
            } => {
                let duration_ns = match (duration, exec_time) {
                    (_, Some(seconds)) => {
                        (seconds * 1_000_000_000.0) as i64
                    }
                    (Some(ms), None) => (ms * 1_000_000.0) as i64,
                    (None, None) => 0,
                };

                Duration::nanoseconds(duration_ns)
            }
        }
    }
}

fn split_name(full_name: &str) -> (&str, String) {
    let mut parts: Vec<&str> = full_name.split("::").collect();
    let name = parts.pop().unwrap_or("");
    let module_path = parts.join("::");
    (name, module_path)
}

fn parse<T: BufRead>(
    input: T,
    suite_name_prefix: &str,
    timestamp: DateTime<Utc>,
    max_stdout_len: usize,
) -> Result<Report> {
    let mut r = Report::new();
    let mut suite_index = 0;
    let mut current_suite: Option<TestSuite> = None;
    let mut tests: BTreeSet<String> = BTreeSet::new();

    for line in input.lines() {
        let line = line?;

        if line.chars().find(|c| !c.is_whitespace()) != Some('{') {
            continue;
        }

        // println!("'{}'", &line);
        let e: Event = match serde_json::from_str(&line) {
            Ok(event) => Ok(event),
            Err(orig_err) => {
                // cargo test doesn't escape backslashes to do it ourselves and retry
                let line = line.replace("\\", "\\\\");
                match serde_json::from_str(&line) {
                    Ok(event) => Ok(event),
                    Err(_) => Err(Error::new(
                        ErrorKind::Other,
                        format!("Error parsing '{}': {}", &line, orig_err),
                    )),
                }
            }
        }?;

        // println!("{:?}", e);
        match &e {
            Event::Suite { event } => match event {
                SuiteEvent::Started { test_count: _ } => {
                    assert!(current_suite.is_none());
                    assert!(tests.is_empty());
                    let ts = TestSuite::new(&format!("{} #{}", suite_name_prefix, suite_index))
                        .set_timestamp(timestamp);
                    current_suite = Some(ts);
                    suite_index += 1;
                }
                SuiteEvent::Ok { results: _ } | SuiteEvent::Failed { results: _ } => {
                    assert_eq!(None, tests.iter().next());
                    r = r.add_testsuite(
                        current_suite.expect("Suite complete event found outside of suite!"),
                    );
                    current_suite = None;
                }
            },
            Event::TestStringTime {
                event,
                duration: _,
                exec_time: _,
            } |
            Event::TestFloatTime {
                event,
                duration: _,
                exec_time: _,
            } => {
                let current_suite = current_suite
                    .as_mut()
                    .expect("Test event found outside of suite!");
                
                let duration = e.get_duration();
                
                match event {
                    TestEvent::Started { name } => {
                        assert!(tests.insert(name.clone()));
                    }
                    TestEvent::Ok { name } => {
                        assert!(tests.remove(name));
                        let (name, module_path) = split_name(&name);
                        *current_suite = current_suite.clone().add_testcase(
                            TestCase::success(&name, duration).set_classname(module_path.as_str()),
                        );
                    }
<<<<<<< HEAD
                    TestEvent::Failed {
                        name,
                        stdout,
                        stderr,
                    } => {
                        assert!(tests.remove(&name));
=======
                    TestEvent::Failed { name, stdout } => {
                        assert!(tests.remove(name));
>>>>>>> 01041853
                        let (name, module_path) = split_name(&name);
                        let stdout = match stdout {
                            Some(stdout) => {
                                let s_data = strip_ansi_escapes::strip(stdout)?;
                                String::from_utf8_lossy(&s_data).to_string()
                            }
                            None => String::new(),
                        };
                        let stderr = match stderr {
                            Some(stderr) => {
                                let s_data = strip_ansi_escapes::strip(stderr)?;
                                String::from_utf8_lossy(&s_data).to_string()
                            }
                            None => String::new(),
                        };

                        let system_out = if stderr.is_empty() {
                            // no stderr ==> return just the stdout
                            stdout
                        } else if stdout.is_empty() {
                            // stderr but no stdout => return just the stderr
                            stderr
                        } else {
                            // both stdout and stderr => return both joined with a newline
                            format!("{}\n{}", stdout, stderr)
                        };

                        let system_out = if system_out.len() > max_stdout_len {
                            format!(
                                "{}\n[...TRUNCATED...]\n{}",
                                system_out.split_at(max_stdout_len / 2).0,
                                system_out
                                    .split_at(system_out.len() - (max_stdout_len / 2))
                                    .1
                            )
                        } else {
                            system_out
                        };

                        *current_suite = current_suite.clone().add_testcase(
                            TestCase::failure(
                                &name,
                                duration,
                                "cargo test",
                                &format!("failed {}::{}", module_path.as_str(), &name),
                            )
                            .set_classname(module_path.as_str())
                            .set_system_out(&system_out),
                        );
                    }
                    TestEvent::Ignored { name } => {
                        assert!(tests.remove(name));
                    }
                    TestEvent::Timeout { name: _ } => {
                        // An informative timeout event is emitted after a test has been running for
                        // 60 seconds. The test is not stopped, but continues running and will
                        // return its result at a later point in time.
                        // This event should be safe to ignore for now, but might require further
                        // action if hard timeouts that cancel and fail the test should be specified
                        // during or before stabilization of the JSON format.
                    }
                }
            }
        }
    }

    Ok(r)
}

fn main() -> Result<()> {
    let timestamp = Utc::now();
    let stdin = std::io::stdin();
    let stdin = stdin.lock();

    // GitLab fails to parse the Junit XML if stdout is too long.
    let max_stdout_len = match env::var("TEST_STDOUT_MAX_LEN") {
        Ok(val) => val
            .parse::<usize>()
            .expect("Failed to parse TEST_STDOUT_MAX_LEN as a natural number"),
        Err(_) => SYSTEM_OUT_MAX_LEN,
    };
    let report = parse(stdin, "cargo test", timestamp, max_stdout_len)?;

    let stdout = std::io::stdout();
    let stdout = stdout.lock();
    report
        .write_xml(stdout)
        .map_err(|e| Error::new(ErrorKind::Other, format!("{}", e)))?;
    Ok(())
}

#[cfg(test)]
mod tests {
    use super::SYSTEM_OUT_MAX_LEN;
    use crate::parse;
    use junit_report::*;
    use regex::Regex;
    use std::io::*;

    fn parse_bytes(bytes: &[u8], max_stdout_len: usize) -> Result<Report> {
        parse(
            BufReader::new(bytes),
            "cargo test",
            Utc::now(),
            max_stdout_len,
        )
    }

    fn parse_string(input: &str, max_stdout_len: usize) -> Result<Report> {
        parse_bytes(input.as_bytes(), max_stdout_len)
    }

    fn normalize(input: &str) -> String {
        let date_regex =
            Regex::new(r"(\d{4})-(\d{2})-(\d{2})T(\d{2}):(\d{2}):(\d{2})\.(\d+)\+00:00").unwrap();
        date_regex
            .replace_all(input, "TIMESTAMP")
            .replace("\r\n", "\n")
    }

    fn assert_output(report: &Report, expected: &[u8]) {
        let mut output = Vec::new();
        report.write_xml(&mut output).unwrap();
        let output = normalize(std::str::from_utf8(&output).unwrap());
        let expected = normalize(std::str::from_utf8(expected).unwrap());
        assert_eq!(output, expected);
    }

    #[test]
    fn error_on_garbage() {
        assert!(parse_string("{garbage}", SYSTEM_OUT_MAX_LEN).is_err());
    }

    #[test]
    fn success_self() {
        let report = parse_bytes(include_bytes!("test_inputs/self.json"), SYSTEM_OUT_MAX_LEN)
            .expect("Could not parse test input");
        let suite = &report.testsuites()[0];
        let test_cases = suite.testcases();
        assert_eq!(test_cases[0].name(), "error_on_garbage");
        assert_eq!(*test_cases[0].classname(), Some("tests".to_string()));
        assert_eq!(test_cases[0].time(), &Duration::nanoseconds(213_100));

        assert_output(&report, include_bytes!("expected_outputs/self.json.out"));
    }

    #[test]
    fn success_self_exec_time() {
        let report = parse_bytes(
            include_bytes!("test_inputs/self_exec_time.json"),
            SYSTEM_OUT_MAX_LEN,
        )
        .expect("Could not parse test input");
        let suite = &report.testsuites()[0];
        let test_cases = suite.testcases();
        assert_eq!(test_cases[4].name(), "az_func_regression");
        assert_eq!(*test_cases[0].classname(), Some("tests".to_string()));
        assert_eq!(test_cases[4].time(), &Duration::milliseconds(72));
        assert_output(
            &report,
            include_bytes!("expected_outputs/self_exec_time.json.out"),
        );
    }

    #[test]
    fn success_single_suite() {
        let report = parse_bytes(
            include_bytes!("test_inputs/success.json"),
            SYSTEM_OUT_MAX_LEN,
        )
        .expect("Could not parse test input");
        assert_output(&report, include_bytes!("expected_outputs/success.json.out"));
    }

    #[test]
    fn success_timeout() {
        let report = parse_bytes(
            include_bytes!("test_inputs/timeout.json"),
            SYSTEM_OUT_MAX_LEN,
        )
        .expect("Could not parse test input");

        let suite = &report.testsuites()[0];
        let test_cases = suite.testcases();
        assert_eq!(test_cases[0].name(), "long_execution_time");
        assert_eq!(*test_cases[0].classname(), Some("tests".to_string()));
        assert!(test_cases[0].is_success());
        assert_output(&report, include_bytes!("expected_outputs/timeout.json.out"));
    }

    #[test]
    fn single_suite_failed() {
        let report = parse_bytes(
            include_bytes!("test_inputs/failed.json"),
            SYSTEM_OUT_MAX_LEN,
        )
        .expect("Could not parse test input");
        assert_output(&report, include_bytes!("expected_outputs/failed.json.out"));
    }

    #[test]
    fn single_suite_failed_stderr_only() {
        let report = parse_bytes(
            include_bytes!("test_inputs/failed_stderr.json"),
            SYSTEM_OUT_MAX_LEN,
        )
        .expect("Could not parse test input");
        assert_output(
            &report,
            include_bytes!("expected_outputs/failed_stderr.json.out"),
        );
    }

    #[test]
    fn multi_suite_success() {
        let report = parse_bytes(
            include_bytes!("test_inputs/multi_suite_success.json"),
            SYSTEM_OUT_MAX_LEN,
        )
        .expect("Could not parse test input");
        assert_output(
            &report,
            include_bytes!("expected_outputs/multi_suite_success.json.out"),
        );
    }

    #[test]
    fn cargo_project_failure() {
        let report = parse_bytes(
            include_bytes!("test_inputs/cargo_failure.json"),
            SYSTEM_OUT_MAX_LEN,
        )
        .expect("Could not parse test input");
        assert_output(
            &report,
            include_bytes!("expected_outputs/cargo_failure.json.out"),
        );
    }

    #[test]
    fn cargo_project_failure_shortened() {
        let report = parse_bytes(include_bytes!("test_inputs/cargo_failure.json"), 256)
            .expect("Could not parse test input");
        assert_output(
            &report,
            include_bytes!("expected_outputs/cargo_failure_shortened.json.out"),
        );
    }

    #[test]
    fn az_func_regression() {
        let report = parse_bytes(
            include_bytes!("test_inputs/azfunc.json"),
            SYSTEM_OUT_MAX_LEN,
        )
        .expect("Could not parse test input");
        assert_output(&report, include_bytes!("expected_outputs/azfunc.json.out"));
    }

    #[test]
    fn float_time() {
        parse_bytes(include_bytes!("test_inputs/float_time.json"))
            .expect("Could not parse test input");
    }
}<|MERGE_RESOLUTION|>--- conflicted
+++ resolved
@@ -203,17 +203,12 @@
                             TestCase::success(&name, duration).set_classname(module_path.as_str()),
                         );
                     }
-<<<<<<< HEAD
                     TestEvent::Failed {
                         name,
                         stdout,
                         stderr,
                     } => {
                         assert!(tests.remove(&name));
-=======
-                    TestEvent::Failed { name, stdout } => {
-                        assert!(tests.remove(name));
->>>>>>> 01041853
                         let (name, module_path) = split_name(&name);
                         let stdout = match stdout {
                             Some(stdout) => {
